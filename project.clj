--- conflicted
+++ resolved
@@ -4,6 +4,7 @@
   :license {:name "EPL-2.0 OR GPL-2.0-or-later WITH Classpath-exception-2.0"
             :url "https://www.eclipse.org/legal/epl-2.0/"}
   :dependencies [[org.clojure/clojure "1.11.1"]
+                 [jepsen "0.3.2-SNAPSHOT"]
                  [jepsen "0.3.2-SNAPSHOT"]
                  [clj-http "3.10.1"]]
   :main jepsen.dqlite
@@ -13,15 +14,8 @@
              ;"-verbose:gc"
              ]
   :repl-options {:init-ns jepsen.dqlite}
-<<<<<<< HEAD
   :plugins [[lein-codox "0.10.8"]
             [lein-localrepo "0.5.4"]]
   :codox {:output-path "target/doc/"
           :source-uri "../../{filepath}#L{line}"
-          :metadata {:doc/format :markdown}})
-=======
-  :plugins [[lein-codox "0.10.8"]]
-  :codox {:output-path "target/doc/"
-          :source-uri  "../../{filepath}#L{line}"
-          :metadata    {:doc/format :markdown}})
->>>>>>> 21d9b908
+          :metadata {:doc/format :markdown}})